--- conflicted
+++ resolved
@@ -60,12 +60,8 @@
 ImportDialog.VSO.ServerName=Microsoft account
 Import.Failed=Import Failed
 Import.Succeeded=Import Succeeded
-<<<<<<< HEAD
+Import.Canceled=Import to Team Services Git was cancelled
 Import.ImportingProject=Importing project into Team Services Git repository
-=======
-Import.Canceled=Import to Team Services Git was cancelled
-Import.ImportingProject=Importing project into Team Foundation Git repository
->>>>>>> de7dc007
 Import.GitInit=Initializing a new local Git repository for project {0}...
 Import.Errors.GitInit=Failed to create a local git repository for project ''{0}'' \: {1}.
 Import.SelectFiles=Select files to add to Git repository and perform first commit\:
